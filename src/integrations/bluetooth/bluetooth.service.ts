import { Injectable, Logger } from '@nestjs/common';
import noble, { Peripheral } from '@abandonware/noble';
import util from 'util';
import { exec } from 'child_process';
import { BluetoothHealthIndicator } from './bluetooth.health';
import { BluetoothClassicConfig } from '../bluetooth-classic/bluetooth-classic.config';
import { ConfigService } from '../../config/config.service';
import { Device } from '../bluetooth-classic/device';
import { promiseWithTimeout } from '../../util/promises';

type BluetoothAdapterState = 'inquiry' | 'scan' | 'inactive';

const execPromise = util.promisify(exec);
const rssiRegex = new RegExp(/-?[0-9]+/);

@Injectable()
export class BluetoothService {
  private readonly logger: Logger = new Logger(BluetoothService.name);
  private readonly classicConfig: BluetoothClassicConfig;
  private readonly adapterStates = new Map<number, BluetoothAdapterState>();
  private lowEnergyAdapterId: number;

  constructor(
    private readonly configService: ConfigService,
    private readonly healthIndicator: BluetoothHealthIndicator
  ) {
    this.classicConfig = this.configService.get('bluetoothClassic');
  }

  /**
   * Registers a callback function that will be invoked when a
   * Bluetooth Low Energy peripheral advertisement was received.
   *
   * @param callback - Callback function that receives a peripheral
   */
  onLowEnergyDiscovery(callback: (peripheral: Peripheral) => void): void {
    if (this.lowEnergyAdapterId == undefined) {
      this.setupNoble();
    }

    noble.on('discover', callback);
  }

  /**
   * Locks the adapter and establishes a connection the given BLE peripheral.
   * Connection attempts time out after 10s.
   *
   * @param peripheral - BLE peripheral to connect to
   */
  async connectLowEnergyDevice(peripheral: Peripheral): Promise<Peripheral> {
    if (!peripheral.connectable) {
      throw new Error('Trying to connect to a non-connectable device');
    }

    this.logger.debug(
      `Connecting to BLE device at address ${peripheral.address}`
    );
    this.lockAdapter(this.lowEnergyAdapterId);

    peripheral.once('disconnect', (e) => {
      if (e) {
        this.logger.error(e);
      } else {
        this.logger.debug(
          `Disconnected from BLE device at address ${peripheral.address}`
        );
      }

      this.unlockAdapter(this.lowEnergyAdapterId);
    });

    try {
      await promiseWithTimeout(peripheral.connectAsync(), 10000);
      return peripheral;
    } catch (e) {
      this.logger.error(
        `Failed to connect to ${peripheral.address}: ${e.message}`,
        e.trace
      );
      peripheral.disconnectAsync();
      peripheral.removeAllListeners();
      this.unlockAdapter(this.lowEnergyAdapterId);
      throw e;
    }
  }

  /**
   * Disconnect from the given BLE peripheral and unlock the adapter.
   *
   * @param peripheral - BLE peripheral to disconnect from
   */
  async disconnectLowEnergyDevice(peripheral: Peripheral): Promise<void> {
    this.logger.debug(
      `Disconnecting from BLE device at address ${peripheral.address}`
    );
    try {
      await peripheral.disconnectAsync();
    } catch (e) {
      this.logger.error(
        `Failed to disconnect from ${peripheral.address}: ${e.message}`,
        e.trace
      );
    }
  }

  /**
   * Queries for the RSSI of a Bluetooth device using the hcitool shell command.
   *
   * @param adapterId - HCI Adapter ID to use for queries
   * @param address - Bluetooth MAC address
   * @returns RSSI value
   */
  async inquireClassicRssi(
    adapterId: number,
    address: string
  ): Promise<number> {
    await this.lockAdapter(adapterId);

    this.logger.debug(`Querying for RSSI of ${address} using hcitool`);
    try {
      const output = await execPromise(
        `hcitool -i hci${adapterId} cc "${address}" && hcitool -i hci${adapterId} rssi "${address}"`,
        {
          timeout: this.classicConfig.scanTimeLimit * 1000,
          killSignal: 'SIGKILL',
        }
      );
      const matches = output.stdout.match(rssiRegex);

      this.healthIndicator.reportSuccess();

      return matches?.length > 0 ? parseInt(matches[0], 10) : undefined;
    } catch (e) {
      if (e.signal === 'SIGKILL') {
        this.logger.debug(
          `Query of ${address} reached scan time limit, resetting hci${this.classicConfig.hciDeviceId}`
        );
        await this.resetHciDevice(adapterId);

        // when not reachable a scan runs for 6s, so lower time limits might not be an error
        if (this.classicConfig.scanTimeLimit >= 6) {
          this.healthIndicator.reportError();
        }
      } else if (
        e.message?.includes('Input/output') ||
        e.message?.includes('I/O')
      ) {
        this.logger.debug(e.message);
      } else {
        this.logger.error(e.message);
        this.healthIndicator.reportError();
      }

      return undefined;
    } finally {
      this.unlockAdapter(adapterId);
    }
  }

  /**
   * Inquires device information of a Bluetooth peripheral.
   *
   * @param adapterId - HCI Adapter ID to use for queries
   * @param address - Bluetooth MAC address
   * @returns Device information
   */
  async inquireClassicDeviceInfo(
    adapterId: number,
    address: string
  ): Promise<Device> {
    await this.lockAdapter(adapterId);

    try {
      const output = await execPromise(
        `hcitool -i hci${adapterId} info "${address}"`
      );

      const nameMatches = /Device Name: (.+)/g.exec(output.stdout);
      const manufacturerMatches = /OUI Company: (.+) \(.+\)/g.exec(
        output.stdout
      );

      return {
        address,
        name: nameMatches ? nameMatches[1] : address,
        manufacturer: manufacturerMatches ? manufacturerMatches[1] : undefined,
      };
    } catch (e) {
      this.logger.error(e.message, e.stack);
      return {
        address,
        name: address,
      };
    } finally {
      this.unlockAdapter(adapterId);
    }
  }

  /**
   * Reset the hci (Bluetooth) device used for inquiries.
   */
  protected async resetHciDevice(adapterId: number): Promise<void> {
    try {
      await execPromise(`hciconfig hci${adapterId} reset`);
    } catch (e) {
      this.logger.error(e.message);
    }
  }

  /**
   * Locks an adapter for an active inquiry.
   *
   * @param adapterId - HCI Device ID of the adapter to lock
   */
<<<<<<< HEAD
  protected lockAdapter(adapterId: number): void {
=======
  async lockAdapter(adapterId: number): Promise<void> {
>>>>>>> 4cc2fcae
    switch (this.adapterStates.get(adapterId)) {
      case 'inquiry':
        throw new Error(
          `Trying to lock adapter ${adapterId} even though it is already locked`
        );
      case 'scan':
        noble.stopScanning();
    }

    this.adapterStates.set(adapterId, 'inquiry');
  }

  /**
   * Unlocks an adapter and returns it to scan or inactive state.
   *
   * @param adapterId - HCI Device ID of the adapter to unlock
   */
  async unlockAdapter(adapterId: number): Promise<void> {
    this.adapterStates.set(adapterId, 'inactive');

    if (adapterId == this.lowEnergyAdapterId) {
      await this.handleAdapterStateChange(noble.state);
    }
  }

  /**
   * Sets up Noble hooks.
   */
  private setupNoble(): void {
    this.lowEnergyAdapterId = parseInt(process.env.NOBLE_HCI_DEVICE_ID) || 0;

    noble.on('stateChange', this.handleAdapterStateChange.bind(this));
    noble.on('warning', (message) => {
      if (message == 'unknown peripheral undefined RSSI update!') {
        return;
      }

      this.logger.warn(message);
    });
  }

  /**
   * Handles state adapter changes as reported by Noble.
   *
   * @param state - State of the HCI adapter
   */
  private async handleAdapterStateChange(state: string): Promise<void> {
    if (this.adapterStates.get(this.lowEnergyAdapterId) != 'inquiry') {
      if (state === 'poweredOn') {
        await noble.startScanningAsync([], true);
        this.adapterStates.set(this.lowEnergyAdapterId, 'scan');
      } else {
        await noble.stopScanning();
        this.adapterStates.set(this.lowEnergyAdapterId, 'inactive');
      }
    }
  }
}<|MERGE_RESOLUTION|>--- conflicted
+++ resolved
@@ -77,7 +77,7 @@
         `Failed to connect to ${peripheral.address}: ${e.message}`,
         e.trace
       );
-      peripheral.disconnectAsync();
+      peripheral.disconnect();
       peripheral.removeAllListeners();
       this.unlockAdapter(this.lowEnergyAdapterId);
       throw e;
@@ -114,7 +114,7 @@
     adapterId: number,
     address: string
   ): Promise<number> {
-    await this.lockAdapter(adapterId);
+    this.lockAdapter(adapterId);
 
     this.logger.debug(`Querying for RSSI of ${address} using hcitool`);
     try {
@@ -168,7 +168,7 @@
     adapterId: number,
     address: string
   ): Promise<Device> {
-    await this.lockAdapter(adapterId);
+    this.lockAdapter(adapterId);
 
     try {
       const output = await execPromise(
@@ -212,11 +212,7 @@
    *
    * @param adapterId - HCI Device ID of the adapter to lock
    */
-<<<<<<< HEAD
-  protected lockAdapter(adapterId: number): void {
-=======
-  async lockAdapter(adapterId: number): Promise<void> {
->>>>>>> 4cc2fcae
+  lockAdapter(adapterId: number): void {
     switch (this.adapterStates.get(adapterId)) {
       case 'inquiry':
         throw new Error(
