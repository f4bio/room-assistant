--- conflicted
+++ resolved
@@ -41,17 +41,7 @@
   minorMask = 0xffff;
   @jf.number().integer().max(0xffffffff).required()
   batteryMask = 0x00000000;
-<<<<<<< HEAD
-  @(jf.object().custom(validateTagOverrides).required())
-=======
-  @jf.boolean().required()
-  instanceBeaconEnabled = true;
-  @jf.number().integer().min(0).max(65535).required()
-  instanceBeaconMajor = 1;
-  @jf.number().integer().min(0).max(65535).required()
-  instanceBeaconMinor = randomInt(0, 65535);
   @jf.object().custom(validateTagOverrides).required()
->>>>>>> ed9a860e
   tagOverrides: { [entityId: string]: TagOverride } = {};
   @jf.number().min(0).required()
   timeout = 60;
