--- conflicted
+++ resolved
@@ -1,5 +1,3 @@
-import { Tag } from './tag';
-
 jest.mock('kalmanjs', () => {
   return jest.fn().mockImplementation(() => {
     return {
@@ -39,6 +37,7 @@
 import * as util from 'util';
 import { BluetoothService } from '../bluetooth/bluetooth.service';
 import { BluetoothModule } from '../bluetooth/bluetooth.module';
+import { Tag } from './tag';
 
 jest.useFakeTimers();
 
@@ -436,10 +435,7 @@
     );
   });
 
-<<<<<<< HEAD
-  it('should not publish state changes for devices that are not on the whitelist', async () => {
-=======
-  it('should apply a tag batteryMask override for iBeacon if it exists', () => {
+  it('should apply a tag batteryMask override for iBeacon if it exists', async () => {
     const handleDistanceSpy = jest
       .spyOn(service, 'handleNewDistance')
       .mockImplementation(() => undefined);
@@ -458,7 +454,7 @@
     const iBeaconDataWith99Battery = Buffer.from(iBeaconData);
     iBeaconDataWith99Battery[22] = 99;
 
-    service.handleDiscovery({
+    await service.handleDiscovery({
       id: 'test-ibeacon',
       rssi: -50,
       advertisement: {
@@ -474,8 +470,7 @@
     );
   });
 
-  it('should not publish state changes for devices that are not on the whitelist', () => {
->>>>>>> 04f54fa6
+  it('should not publish state changes for devices that are not on the whitelist', async () => {
     jest.spyOn(service, 'isOnWhitelist').mockReturnValue(false);
 
     await service.handleDiscovery({
