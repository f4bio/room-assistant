--- conflicted
+++ resolved
@@ -27,13 +27,41 @@
 ```
 
 ##### Running as a service
-To make sure your room-assistant is always running you should setup a service for it. Luckily there are two cool packages that help us do this:
-```
-sudo npm install -g forever forever-service
-```
-From your room-assistant directory you can then simply run the following command to register a new service:
-```
-sudo forever-service install -s index.js -e "ENV=prod" --start room-assistant
+To make sure your room-assistant is always running you should setup a service for it. This can be done easily on newer systems using systemd.
+
+Create the file `/etc/systemd/system/room-assistant.service` with your favorite editor:
+
+```
+sudo nano /etc/systemd/system/room-assistant.service
+```
+
+Fill the file with the following data, adjusting the values as needed:
+
+```
+[Unit]
+Description=Room Assistant service
+
+[Service]
+ExecStart=/usr/bin/npm start
+WorkingDirectory=/home/pi/room-assistant
+Restart=always
+RestartSec=10
+
+[Install]
+WantedBy=multi-user.target
+```
+
+Save the file, then enable and start the service using the following commands:
+
+```
+sudo systemctl enable room-assistant.service
+sudo systemctl start room-assistant.service
+```
+
+You can now check the service status by running:
+
+```
+systemctl status room-assistant.service
 ```
 
 #### Updating
@@ -276,48 +304,6 @@
 - **qos** - quality of service level for the message (for MQTT)
 - **retain** - whether the message should be retained or not (for MQTT)
 
-<<<<<<< HEAD
-=======
-## Running as a service ##
-
-To make sure your room-assistant is always running you should setup a service for it. This can be done easily on newer systems using systemd.
-
-Create the file `/etc/systemd/system/room-assistant.service` with your favorite editor:
-
-```
-sudo nano /etc/systemd/system/room-assistant.service
-```
-
-Fill the file with the following data, adjusting the values as needed:
-
-```
-[Unit]
-Description=Room Assistant service
-
-[Service]
-ExecStart=/usr/bin/npm start
-WorkingDirectory=/home/pi/room-assistant
-Restart=always
-RestartSec=10
-
-[Install]
-WantedBy=multi-user.target
-```
-
-Save the file, then enable and start the service using the following commands:
-
-```
-sudo systemctl enable room-assistant.service
-sudo systemctl start room-assistant.service
-```
-
-You can now check the service status by running:
-
-```
-systemctl status room-assistant.service
-```
-
->>>>>>> 4ad0b62c
 ## Contributing ##
 I started this project mainly to augment my own home automation with Raspberry Pi 3 beacons in each room.
 This was my solution for being too lazy for turning on the lights and heating per room as I come and go.
