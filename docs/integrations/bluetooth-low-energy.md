--- conflicted
+++ resolved
@@ -86,13 +86,10 @@
 | `batteryMask`     | Number                          | `0x00000000` | If non-zero, extract the beacon's battery level from the major/minor fields. The mask operates on a 32bit value with major as the high two bytes and minor as the low two bytes. |
 | `tagOverrides`    | [Tag Overrides](#tag-overrides) |          | Allows you to override some properties of the tracked devices. |
 | `hciDeviceId`     | Number                          | `0`      | ID of the Bluetooth device to use for the inquiries, e.g. `0` to use `hci0`. |
-<<<<<<< HEAD
-=======
 | `instanceBeaconEnabled` | Boolean | `true` | Whether this instance should emit iBeacon advertisements via BLE, which can be used by the room-assistant companion app to auto-toggle advertising. |
 | `instanceBeaconMajor` | Number | `1` | The major of the advertised iBeacon. |
 | `instanceBeaconMinor` | Number | Random | The minor of the advertised iBeacon. |
 | `minDiscoveryLogRssi` | Number | -999 | Only log newly discovered beacons if raw RSSI values are greater than this (useful to reduce log spam if on a busy street). |
->>>>>>> 2024f179
 
 ### Tag Overrides
 
